/*
Copyright 2016 The Fission Authors.

Licensed under the Apache License, Version 2.0 (the "License");
you may not use this file except in compliance with the License.
You may obtain a copy of the License at

    http://www.apache.org/licenses/LICENSE-2.0

Unless required by applicable law or agreed to in writing, software
distributed under the License is distributed on an "AS IS" BASIS,
WITHOUT WARRANTIES OR CONDITIONS OF ANY KIND, either express or implied.
See the License for the specific language governing permissions and
limitations under the License.
*/

/*

This is the Fission Router package.

Its job is to:

  1. Keep track of HTTP triggers and their mappings to functions

     Use the controller API to get and watch this state.

  2. Given a function, get a reference to a routable function run service

     Use the ContainerPoolManager API to get a service backed by one
     or more function run containers.  The container(s) backing the
     service may be newly created, or they might be reused.  The only
     requirement is that one or more containers backs the service.

  3. Forward the request to the service, and send the response back.

     Plain ol HTTP.

*/

package router

import (
	"fmt"
	"log"
	"net/http"
	"os"
	"time"

	"github.com/gorilla/handlers"
	"github.com/gorilla/mux"

	executorClient "github.com/fission/fission/executor/client"
	"github.com/fission/fission/tpr"
)

// request url ---[mux]---> Function(name,uid) ----[fmap]----> k8s service url

// request url ---[trigger]---> Function(name, deployment) ----[deployment]----> Function(name, uid) ----[pool mgr]---> k8s service url

func router(httpTriggerSet *HTTPTriggerSet) *mutableRouter {
	muxRouter := mux.NewRouter()
	mr := NewMutableRouter(muxRouter)
	httpTriggerSet.subscribeRouter(mr)
	return mr
}

func serve(port int, httpTriggerSet *HTTPTriggerSet) {
	mr := router(httpTriggerSet)
	url := fmt.Sprintf(":%v", port)
	http.ListenAndServe(url, handlers.LoggingHandler(os.Stdout, mr))
}

func Start(port int, executorUrl string) {
	fmap := makeFunctionServiceMap(time.Minute)

	fissionClient, _, err := tpr.MakeFissionClient()
	if err != nil {
		log.Fatalf("Error connecting to kubernetes API: %v", err)
	}
<<<<<<< HEAD
	executor := executorClient.MakeClient(executorUrl)
	resolver := makeFunctionReferenceResolver(fissionClient)
	triggers := makeHTTPTriggerSet(fmap, fissionClient, executor, resolver)
=======
	restClient := fissionClient.GetTprClient()
	poolmgr := poolmgrClient.MakeClient(poolmgrUrl)
	resolver := makeFunctionReferenceResolver(fissionClient)
	resolver.Sync(restClient)
	defer func() {
		resolver.Stop()
	}()
	triggers := makeHTTPTriggerSet(fmap, fissionClient, poolmgr, resolver, restClient)
>>>>>>> 439e7d45
	log.Printf("Starting router at port %v\n", port)
	serve(port, triggers)
}<|MERGE_RESOLUTION|>--- conflicted
+++ resolved
@@ -77,20 +77,16 @@
 	if err != nil {
 		log.Fatalf("Error connecting to kubernetes API: %v", err)
 	}
-<<<<<<< HEAD
+
+	restClient := fissionClient.GetTprClient()
 	executor := executorClient.MakeClient(executorUrl)
-	resolver := makeFunctionReferenceResolver(fissionClient)
-	triggers := makeHTTPTriggerSet(fmap, fissionClient, executor, resolver)
-=======
-	restClient := fissionClient.GetTprClient()
-	poolmgr := poolmgrClient.MakeClient(poolmgrUrl)
 	resolver := makeFunctionReferenceResolver(fissionClient)
 	resolver.Sync(restClient)
 	defer func() {
 		resolver.Stop()
 	}()
-	triggers := makeHTTPTriggerSet(fmap, fissionClient, poolmgr, resolver, restClient)
->>>>>>> 439e7d45
+	triggers := makeHTTPTriggerSet(fmap, fissionClient, executor, resolver, restClient)
+
 	log.Printf("Starting router at port %v\n", port)
 	serve(port, triggers)
 }